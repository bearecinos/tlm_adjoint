--- conflicted
+++ resolved
@@ -50,10 +50,7 @@
     SciPy, for gradient-based optimization and interpolation equations
     h5py, with the 'mpio' driver for parallel calculations, for HDF5 storage
     petsc4py and slepc4py, for eigendecomposition functionality
-<<<<<<< HEAD
     H-Revolve, for H-Revolve checkpointing schedules
-=======
     more-itertools
->>>>>>> 8f2c2ef3
 
 License: GNU LGPL version 3