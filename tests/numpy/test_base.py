#!/usr/bin/env python3
# -*- coding: utf-8 -*-

# For tlm_adjoint copyright information see ACKNOWLEDGEMENTS in the tlm_adjoint
# root directory

# This file is part of tlm_adjoint.
#
# tlm_adjoint is free software: you can redistribute it and/or modify
# it under the terms of the GNU Lesser General Public License as published by
# the Free Software Foundation, version 3 of the License.
#
# tlm_adjoint is distributed in the hope that it will be useful,
# but WITHOUT ANY WARRANTY; without even the implied warranty of
# MERCHANTABILITY or FITNESS FOR A PARTICULAR PURPOSE.  See the
# GNU Lesser General Public License for more details.
#
# You should have received a copy of the GNU Lesser General Public License
# along with tlm_adjoint.  If not, see <https://www.gnu.org/licenses/>.

from tlm_adjoint.numpy import *
from tlm_adjoint.numpy import manager as _manager
from tlm_adjoint.alias import gc_disabled

import copy
import functools
import gc
import hashlib
import inspect
import logging
import numpy as np
try:
    from operator import call
except ImportError:
    # For Python < 3.11, following Python 3.11 API
    def call(obj, /, *args, **kwargs):
        return obj(*args, **kwargs)
from operator import itemgetter
import os
import pytest
import runpy
import weakref

__all__ = \
    [
        "Constant",
        "info",

        "chdir_tmp_path",
        "run_example",
        "seed_test",
        "setup_test",
        "test_default_dtypes",
        "test_leaks"
    ]


@pytest.fixture
def setup_test():
    set_default_dtype(np.float64)

    logging.getLogger("tlm_adjoint").setLevel(logging.DEBUG)

    reset_manager("memory", {"drop_references": True})
    stop_manager()
    clear_caches()

    yield

    reset_manager("memory", {"drop_references": False})
    clear_caches()


def seed_test(fn):
    @functools.wraps(fn)
    def wrapped_fn(*args, **kwargs):
        h_kwargs = copy.copy(kwargs)
        if "tmp_path" in inspect.signature(fn).parameters:
            # Raises an error if tmp_path is a positional argument
            del h_kwargs["tmp_path"]

        h = hashlib.sha256()
        h.update(fn.__name__.encode("utf-8"))
        h.update(str(args).encode("utf-8"))
        h.update(str(sorted(h_kwargs.items(), key=itemgetter(0))).encode("utf-8"))  # noqa: E501
        seed = int(h.hexdigest(), 16)
        seed %= 2 ** 32
        np.random.seed(seed)

        return fn(*args, **kwargs)
    return wrapped_fn


@pytest.fixture(params=[{"default_dtype": np.float64},
                        {"default_dtype": np.complex128}])
def test_default_dtypes(request):
    set_default_dtype(request.param["default_dtype"])


_function_ids = weakref.WeakValueDictionary()


def clear_function_references():
    _function_ids.clear()


@gc_disabled
def referenced_functions():
    return tuple(F_ref for F_ref in map(call, _function_ids.valuerefs())
                 if F_ref is not None)

<<<<<<< HEAD
def _EquationManager_configure_checkpointing(self, *args, **kwargs):
    if hasattr(self, "_cp_schedule") \
            and hasattr(self, "_cp_path"):
        if self._cp_schedule.is_exhausted() \
                and self._cp_schedule.max_n() is not None \
                and self._cp_schedule.r() == self._cp_schedule.max_n() \
                and self._cp_path is not None:
            self._comm.barrier()
            if os.path.exists(self._cp_path):
                assert len(os.listdir(self._cp_path)) == 0
=======
>>>>>>> 8830226a

def _Function__init__(self, *args, **kwargs):
    _Function__init__orig(self, *args, **kwargs)
    _function_ids[function_id(self)] = self


_Function__init__orig = Function.__init__
Function.__init__ = _Function__init__


@pytest.fixture
def test_leaks():
    clear_function_references()

    yield

    gc.collect()

    # Clear some internal storage that is allowed to keep references
    clear_caches()
    manager = _manager()
    manager.drop_references()
    manager._cp.clear(clear_refs=True)
    manager._cp_memory.clear()
    manager._tlm.clear()
    manager._adj_cache.clear()

    gc.collect()

    refs = 0
    for F in referenced_functions():
        info(f"{function_name(F):s} referenced")
        refs += 1
    if refs == 0:
        info("No references")

    clear_function_references()
    assert refs == 0

    manager.reset("memory", {"drop_references": False})


@pytest.fixture
def chdir_tmp_path(tmp_path):
    cwd = os.getcwd()
    os.chdir(tmp_path)

    yield

    os.chdir(cwd)


def run_example(example, clear_forward_globals=True):
    start_manager()
    filename = os.path.join(os.path.dirname(__file__),
                            os.path.pardir, os.path.pardir,
                            "examples", "numpy", example)
    gl = runpy.run_path(filename)
    if clear_forward_globals:
        # Clear objects created by the script. Requires the script to define a
        # 'forward' function.
        gl["forward"].__globals__.clear()


def info(message):
    print(message)


class Constant(Function):
    def __init__(self, value=0.0, *, name=None, space_type="primal",
                 static=False, cache=None, checkpoint=None):
        space = FunctionSpace(1)  # , dtype=default_dtype())
        super().__init__(space, name=name, space_type=space_type,
                         static=static, cache=cache, checkpoint=checkpoint)
        self.assign(value)

    def assign(self, y):
        function_assign(self, y)<|MERGE_RESOLUTION|>--- conflicted
+++ resolved
@@ -109,19 +109,6 @@
     return tuple(F_ref for F_ref in map(call, _function_ids.valuerefs())
                  if F_ref is not None)
 
-<<<<<<< HEAD
-def _EquationManager_configure_checkpointing(self, *args, **kwargs):
-    if hasattr(self, "_cp_schedule") \
-            and hasattr(self, "_cp_path"):
-        if self._cp_schedule.is_exhausted() \
-                and self._cp_schedule.max_n() is not None \
-                and self._cp_schedule.r() == self._cp_schedule.max_n() \
-                and self._cp_path is not None:
-            self._comm.barrier()
-            if os.path.exists(self._cp_path):
-                assert len(os.listdir(self._cp_path)) == 0
-=======
->>>>>>> 8830226a
 
 def _Function__init__(self, *args, **kwargs):
     _Function__init__orig(self, *args, **kwargs)
